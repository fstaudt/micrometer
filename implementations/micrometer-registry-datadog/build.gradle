dependencies {
    api project(':micrometer-core')

    implementation 'org.slf4j:slf4j-api'

    testImplementation project(':micrometer-test')
<<<<<<< HEAD
    testImplementation(libs.mockitoCore)
=======
    testImplementation libs.mockitoCore5
>>>>>>> 6b76117a
}<|MERGE_RESOLUTION|>--- conflicted
+++ resolved
@@ -4,9 +4,5 @@
     implementation 'org.slf4j:slf4j-api'
 
     testImplementation project(':micrometer-test')
-<<<<<<< HEAD
-    testImplementation(libs.mockitoCore)
-=======
     testImplementation libs.mockitoCore5
->>>>>>> 6b76117a
 }