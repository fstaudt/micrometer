--- conflicted
+++ resolved
@@ -7,13 +7,5 @@
     implementation 'io.opentelemetry.proto:opentelemetry-proto:0.19.+'
 
     testImplementation project(':micrometer-test')
-<<<<<<< HEAD
-}
-=======
     testImplementation 'uk.org.webcompere:system-stubs-jupiter:latest.release'
-}
-
-// new module in 1.9. This should be removed in later branches.
-japicmp.enabled = false
-downloadBaseline.enabled = false
->>>>>>> 6aeffa02
+}