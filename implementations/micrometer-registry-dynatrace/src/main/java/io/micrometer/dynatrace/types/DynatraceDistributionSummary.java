--- conflicted
+++ resolved
@@ -35,33 +35,24 @@
         implements DynatraceSummarySnapshotSupport {
 
     private static final Logger LOGGER = LoggerFactory.getLogger(DynatraceDistributionSummary.class);
-<<<<<<< HEAD
-    // Configuration that will set the Histogram in AbstractDistributionSummary to a NoopHistogram.
-    private static final DistributionStatisticConfig NOOP_HISTOGRAM_CONFIG =
-            DistributionStatisticConfig.builder().percentilesHistogram(false).percentiles().serviceLevelObjectives().build();
-
-    private final DynatraceSummary summary = new DynatraceSummary();
-
-    public DynatraceDistributionSummary(Id id, Clock clock, DistributionStatisticConfig distributionStatisticConfig, double scale) {
-        // make sure the Histogram in AbstractDistributionSummary is always a NoopHistogram by disabling the respective config options
-        super(id, clock, distributionStatisticConfig.merge(NOOP_HISTOGRAM_CONFIG), scale, false);
-=======
 
     // Configuration that will set the Histogram in AbstractDistributionSummary to a
     // NoopHistogram.
     private static final DistributionStatisticConfig NOOP_HISTOGRAM_CONFIG = DistributionStatisticConfig.builder()
-            .percentilesHistogram(false).percentiles().build();
+            .percentilesHistogram(false).percentiles().serviceLevelObjectives().build();
 
     private final DynatraceSummary summary = new DynatraceSummary();
 
     public DynatraceDistributionSummary(Id id, Clock clock, DistributionStatisticConfig distributionStatisticConfig,
             double scale) {
-        super(id, clock, NOOP_HISTOGRAM_CONFIG, scale, false);
->>>>>>> fc3d1f81
+        // make sure the Histogram in AbstractDistributionSummary is always a
+        // NoopHistogram by disabling the respective config options
+        super(id, clock, distributionStatisticConfig.merge(NOOP_HISTOGRAM_CONFIG), scale, false);
 
-        if (distributionStatisticConfig.isPublishingPercentiles() ||
-                distributionStatisticConfig.isPublishingHistogram()) {
-            LOGGER.warn("Histogram config on DistributionStatisticConfig is currently ignored. Collecting summary statistics.");
+        if (distributionStatisticConfig.isPublishingPercentiles()
+                || distributionStatisticConfig.isPublishingHistogram()) {
+            LOGGER.warn(
+                    "Histogram config on DistributionStatisticConfig is currently ignored. Collecting summary statistics.");
         }
     }
 
