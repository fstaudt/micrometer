--- conflicted
+++ resolved
@@ -20,6 +20,7 @@
 import io.micrometer.core.instrument.Statistic;
 import io.micrometer.core.instrument.config.NamingConvention;
 import io.micrometer.core.lang.Nullable;
+
 import java.util.concurrent.ConcurrentHashMap;
 import java.util.concurrent.ConcurrentMap;
 import java.util.regex.Pattern;
@@ -53,23 +54,14 @@
         NamingConvention next = config.namingConvention();
         if (this.namingConvention != next) {
             this.name = sanitize(next.name(id.getName(), id.getType(), id.getBaseUnit()));
-<<<<<<< HEAD
             synchronized (conventionTagsLock) {
                 this.tags.clear();
                 this.conventionTags = id.getTagsAsIterable().iterator().hasNext() ?
-                        id.getConventionTags(this.namingConvention).stream()
+                        id.getConventionTags(next).stream()
                                 .map(t -> sanitize(t.getKey()) + "=" + sanitize(t.getValue()))
                                 .collect(Collectors.joining(","))
                         : null;
             }
-=======
-            this.tags = HashTreePMap.empty();
-            this.conventionTags = id.getTagsAsIterable().iterator().hasNext() ?
-                    id.getConventionTags(next).stream()
-                            .map(t -> sanitize(t.getKey()) + "=" + sanitize(t.getValue()))
-                            .collect(Collectors.joining(","))
-                    : null;
->>>>>>> b425d222
             this.tagsNoStat = tags(null, conventionTags, "=", "#");
             this.namingConvention = next;
         }
