/**
 * Copyright 2017 VMware, Inc.
 * <p>
 * Licensed under the Apache License, Version 2.0 (the "License");
 * you may not use this file except in compliance with the License.
 * You may obtain a copy of the License at
 * <p>
 * https://www.apache.org/licenses/LICENSE-2.0
 * <p>
 * Unless required by applicable law or agreed to in writing, software
 * distributed under the License is distributed on an "AS IS" BASIS,
 * WITHOUT WARRANTIES OR CONDITIONS OF ANY KIND, either express or implied.
 * See the License for the specific language governing permissions and
 * limitations under the License.
 */
package io.micrometer.statsd.internal;

import io.micrometer.core.instrument.Meter;
import io.micrometer.core.instrument.MeterRegistry;
import io.micrometer.core.instrument.Statistic;
import io.micrometer.core.instrument.config.NamingConvention;
import io.micrometer.core.lang.Nullable;
import java.util.concurrent.ConcurrentHashMap;
import java.util.concurrent.ConcurrentMap;
import java.util.stream.Collectors;

public class DatadogStatsdLineBuilder extends FlavorStatsdLineBuilder {
    private final Object conventionTagsLock = new Object();
    @SuppressWarnings({"NullableProblems", "unused"})
    private volatile NamingConvention namingConvention;
    @SuppressWarnings("NullableProblems")
    private volatile String name;
    @Nullable
    private volatile String conventionTags;
    @SuppressWarnings("NullableProblems")
    private volatile String tagsNoStat;
    private final ConcurrentMap<Statistic, String> tags = new ConcurrentHashMap<>();

    public DatadogStatsdLineBuilder(Meter.Id id, MeterRegistry.Config config) {
        super(id, config);
    }

    @Override
    String line(String amount, @Nullable Statistic stat, String type) {
        updateIfNamingConventionChanged();
        return name + amount + "|" + type + tagsByStatistic(stat);
    }

    private void updateIfNamingConventionChanged() {
        NamingConvention next = config.namingConvention();
        if (this.namingConvention != next) {
            this.namingConvention = next;
<<<<<<< HEAD
            this.name = next.name(sanitizeColons(id.getName()), id.getType(), id.getBaseUnit()) + ":";
            synchronized (conventionTagsLock) {
                this.tags.clear();
=======
            this.name = next.name(sanitizeName(id.getName()), id.getType(), id.getBaseUnit()) + ":";
            synchronized (tagsLock) {
                this.tags = HashTreePMap.empty();
>>>>>>> a533d4c3
                this.conventionTags = id.getTagsAsIterable().iterator().hasNext() ?
                        id.getConventionTags(this.namingConvention).stream()
                                .map(t -> sanitizeName(t.getKey()) + ":" + sanitizeTagValue(t.getValue()))
                                .collect(Collectors.joining(","))
                        : null;
            }
            this.tagsNoStat = tags(null, conventionTags, ":", "|#");
        }
    }

    private String sanitizeName(String value) {
        if (!Character.isLetter(value.charAt(0))) {
            value = "m." + value;
        }
        return value.replace(':', '_');
    }

    private String sanitizeTagValue(String value) {
        return (value.charAt(value.length() - 1) == ':') ? value.substring(0, value.length() - 1) + '_' : value;
    }

    private String tagsByStatistic(@Nullable Statistic stat) {
        return stat == null ? tagsNoStat : tags.computeIfAbsent(stat, this::ddTag);
    }

    private String ddTag(@Nullable Statistic stat) {
        synchronized (conventionTagsLock) {
            return tags(stat, conventionTags, ":", "|#");
        }
    }
}<|MERGE_RESOLUTION|>--- conflicted
+++ resolved
@@ -50,15 +50,9 @@
         NamingConvention next = config.namingConvention();
         if (this.namingConvention != next) {
             this.namingConvention = next;
-<<<<<<< HEAD
-            this.name = next.name(sanitizeColons(id.getName()), id.getType(), id.getBaseUnit()) + ":";
+            this.name = next.name(sanitizeName(id.getName()), id.getType(), id.getBaseUnit()) + ":";
             synchronized (conventionTagsLock) {
                 this.tags.clear();
-=======
-            this.name = next.name(sanitizeName(id.getName()), id.getType(), id.getBaseUnit()) + ":";
-            synchronized (tagsLock) {
-                this.tags = HashTreePMap.empty();
->>>>>>> a533d4c3
                 this.conventionTags = id.getTagsAsIterable().iterator().hasNext() ?
                         id.getConventionTags(this.namingConvention).stream()
                                 .map(t -> sanitizeName(t.getKey()) + ":" + sanitizeTagValue(t.getValue()))
