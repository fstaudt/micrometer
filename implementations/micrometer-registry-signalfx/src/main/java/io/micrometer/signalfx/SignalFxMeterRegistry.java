--- conflicted
+++ resolved
@@ -23,17 +23,7 @@
 import com.signalfx.metrics.errorhandler.OnSendErrorHandler;
 import com.signalfx.metrics.flush.AggregateMetricSender;
 import com.signalfx.metrics.protobuf.SignalFxProtocolBuffers;
-import io.micrometer.core.instrument.Clock;
-import io.micrometer.core.instrument.Counter;
-import io.micrometer.core.instrument.DistributionSummary;
-import io.micrometer.core.instrument.FunctionCounter;
-import io.micrometer.core.instrument.FunctionTimer;
-import io.micrometer.core.instrument.Gauge;
-import io.micrometer.core.instrument.LongTaskTimer;
-import io.micrometer.core.instrument.Meter;
-import io.micrometer.core.instrument.Tag;
-import io.micrometer.core.instrument.TimeGauge;
-import io.micrometer.core.instrument.Timer;
+import io.micrometer.core.instrument.*;
 import io.micrometer.core.instrument.config.NamingConvention;
 import io.micrometer.core.instrument.distribution.DistributionStatisticConfig;
 import io.micrometer.core.instrument.distribution.HistogramGauges;
@@ -53,9 +43,7 @@
 import java.util.concurrent.TimeUnit;
 import java.util.stream.Stream;
 
-import static com.signalfx.metrics.protobuf.SignalFxProtocolBuffers.MetricType.COUNTER;
-import static com.signalfx.metrics.protobuf.SignalFxProtocolBuffers.MetricType.CUMULATIVE_COUNTER;
-import static com.signalfx.metrics.protobuf.SignalFxProtocolBuffers.MetricType.GAUGE;
+import static com.signalfx.metrics.protobuf.SignalFxProtocolBuffers.MetricType.*;
 import static java.util.stream.StreamSupport.stream;
 
 /**
@@ -123,11 +111,6 @@
             try (AggregateMetricSender.Session session = metricSender.createSession()) {
                 // @formatter:off
                 batch.stream()
-<<<<<<< HEAD
-                        .map(meter -> meter.match(this::addGauge, this::addCounter, this::addTimer,
-                                this::addDistributionSummary, this::addLongTaskTimer, this::addTimeGauge,
-                                this::addFunctionCounter, this::addFunctionTimer, this::addMeter))
-=======
                         .map(meter -> meter.match(
                                 this::addGauge,
                                 this::addCounter,
@@ -138,7 +121,6 @@
                                 this::addFunctionCounter,
                                 this::addFunctionTimer,
                                 this::addMeter))
->>>>>>> 01ef4f23
                         .flatMap(builders -> builders.map(builder -> builder.setTimestamp(timestamp).build()))
                         .forEach(session::setDatapoint);
                 // @formatter:on
