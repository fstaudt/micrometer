--- conflicted
+++ resolved
@@ -64,7 +64,6 @@
     }
 
     @Test
-<<<<<<< HEAD
     public void serviceIsTimedWhenNoValue() {
         service.timeWithoutValue();
         assertThat(registry.get(TimedAspect.DEFAULT_METRIC_NAME).timer().count()).isEqualTo(1);
@@ -104,11 +103,12 @@
         // then...
         assertThat(myConfig.get()).as("the metric has been created").isNotNull();
         assertThat(myConfig.get().isPublishingHistogram()).as("the metric has a histogram").isTrue();
-=======
+    }
+
+    @Test
     public void timedWhenImplementingInterfaceShouldWork() {
         assertThat(someService.doService("Hello, world!")).isEqualTo("Done: Hello, world!");
         assertThat(registry.get("some").timer().count()).isEqualTo(1);
->>>>>>> 672466da
     }
 
     @Configuration
