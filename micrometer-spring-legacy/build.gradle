plugins {
    id "io.spring.dependency-management" version "1.0.3.RELEASE"
}

apply plugin: 'nebula.optional-base'
apply plugin: 'nebula.facet'

dependencyManagement {
    imports {
        mavenBom 'org.springframework.boot:spring-boot-dependencies:1.5.17.RELEASE'
    }
    dependencies {
        dependency 'org.assertj:assertj-core:3.8.0'
        dependency 'io.projectreactor:reactor-core:3.1.4.RELEASE'
    }
}

repositories {
    // for spring-cloud-test-support
    maven { url 'https://repo.spring.io/libs-milestone' }
}

dependencies {
    compile project(':micrometer-core')

    compile 'org.springframework:spring-beans', optional
    compile 'org.springframework.boot:spring-boot', optional
    compile 'org.springframework.boot:spring-boot-actuator', optional
    compile 'org.springframework.boot:spring-boot-starter-aop', optional
    compile 'org.springframework.boot:spring-boot-starter-security', optional
    compile 'org.springframework:spring-webmvc', optional
    compile 'org.springframework:spring-web', optional
    compile 'javax.servlet:javax.servlet-api:3.1.0', optional
    compile 'org.aspectj:aspectjweaver:1.8.+', optional
    compile 'io.prometheus:simpleclient_pushgateway:latest.release', optional

    ['atlas', 'azure-monitor', 'prometheus', 'datadog', 'elastic', 'ganglia', 'graphite', 'jmx', 'influx', 'statsd', 'new-relic', 'cloudwatch', 'signalfx', 'wavefront', 'dynatrace', 'humio', 'appoptics', 'kairos', 'stackdriver'].each { sys ->
        compile project(":micrometer-registry-$sys"), optional
    }

    compile project(":micrometer-jersey2"), optional

    compile 'org.springframework.integration:spring-integration-core', optional

    annotationProcessor 'org.springframework.boot:spring-boot-autoconfigure-processor'

    // to validate auto-completion on configuration properties
    annotationProcessor 'org.springframework.boot:spring-boot-configuration-processor'

    testCompile project(':micrometer-test')

    testCompile 'org.springframework.boot:spring-boot-starter-web'
    testCompile 'org.springframework.boot:spring-boot-actuator'
    testCompile 'org.springframework.boot:spring-boot-starter-test'
    testCompile 'org.springframework.boot:spring-boot-starter-jersey'

    // for testing DataSource metrics
    testCompile 'org.hsqldb:hsqldb'
    testCompile 'org.springframework.boot:spring-boot-starter-jdbc'
    testCompile 'com.zaxxer:HikariCP'

    // for use in mock servers
    testCompile 'org.apache.tomcat.embed:tomcat-embed-core'

    // for classpath exclusion in tests
    testCompile 'org.springframework.cloud:spring-cloud-test-support:2.+'

    testRuntime 'org.apache.httpcomponents:httpclient:4.5.+'

    testCompile 'org.springframework.integration:spring-integration-java-dsl'
    testCompile 'org.springframework.integration:spring-integration-ws'
    testCompile 'org.springframework.integration:spring-integration-xml'

    testCompile 'org.springframework.security:spring-security-test'

<<<<<<< HEAD
    testCompile 'io.github.resilience4j:resilience4j-retry:latest.release'

    // required for jdk 9 testing
    testRuntime 'javax.xml.bind:jaxb-api:2.3.0'
    testRuntime 'javax.activation:activation:1.1.1'
    testRuntime 'com.sun.xml.messaging.saaj:saaj-impl:1.4.0'
=======
    testCompileOnly 'junit:junit:4.12'
    testRuntimeOnly 'org.junit.vintage:junit-vintage-engine:latest.release'
>>>>>>> e9c52a4b
}<|MERGE_RESOLUTION|>--- conflicted
+++ resolved
@@ -73,15 +73,13 @@
 
     testCompile 'org.springframework.security:spring-security-test'
 
-<<<<<<< HEAD
     testCompile 'io.github.resilience4j:resilience4j-retry:latest.release'
 
     // required for jdk 9 testing
     testRuntime 'javax.xml.bind:jaxb-api:2.3.0'
     testRuntime 'javax.activation:activation:1.1.1'
     testRuntime 'com.sun.xml.messaging.saaj:saaj-impl:1.4.0'
-=======
+
     testCompileOnly 'junit:junit:4.12'
     testRuntimeOnly 'org.junit.vintage:junit-vintage-engine:latest.release'
->>>>>>> e9c52a4b
 }