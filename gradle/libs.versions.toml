--- conflicted
+++ resolved
@@ -71,13 +71,8 @@
 spring = "5.3.30"
 spring-javaformat = "0.0.39"
 testcontainers = "1.19.1"
-<<<<<<< HEAD
-tomcat = "8.5.94"
+tomcat = "8.5.95"
 wavefront = "3.4.2"
-=======
-tomcat = "8.5.95"
-wavefront = "3.1.0"
->>>>>>> 3ef954fc
 # pinned to avoid issues with shaded slf4j version - see gh-3414
 wiremock = "2.33.2"
 wiremock-junit5 = "1.3.1"
