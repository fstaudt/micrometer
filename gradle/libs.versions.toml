[versions]
application-insights = "2.6.4"
archunit = "1.1.0"
asmForPlugins = "7.3.1"
aspectjweaver = "1.8.14"
assertj = "3.24.2"
awaitility = "4.2.0"
# legacy SDK
aws-cloudwatch = "1.12.649"
caffeine = "2.9.3"
cloudwatch2 = "2.20.162"
colt = "1.2.0"
dagger = "2.11"
dropwizard-metrics = "4.2.25"
dropwizard-metrics5 = "5.0.0"
dynatrace-utils = "1.6.0"
ehcache2 = "2.10.9.2"
ehcache3 = "3.10.8"
gmetric4j = "1.0.10"
google-cloud-monitoring = "3.15.0"
grpc = "1.54.0"
guava = "31.1-jre"
guice = "5.1.0"
h2 = "2.2.224"
hazelcast = "5.3.2"
hazelcast3 = "3.12.13"
hdrhistogram = "2.1.12"
hibernate = "5.6.15.Final"
# 2.6.0 requires JDK 11
hsqldb = "2.5.2"
httpcomponents-async = "4.1.5"
httpcomponents-client = "4.5.14"
httpcomponents-client5 = "5.2.3"
# metrics are better with https://github.com/Netflix/Hystrix/pull/1568 introduced
# in hystrix 1.5.12, but Netflix re-released 1.5.11 as 1.5.18 late in 2018.
# <=1.5.11 or 1.5.18 doesn't break with Micrometer, but open metrics won't be correct necessarily.
hystrix = "1.5.12"
jackson-databind = "2.15.3"
javax-cache = "1.1.1"
javax-inject = "1"
jaxb = "2.3.1"
jetty = "9.4.53.v20231009"
jetty11 = "11.0.14"
jersey2 = "2.39.1"
jersey3 = "3.0.10"
jmh = "1.37"
jooq = "3.14.16"
jsr107 = "1.0.0"
jsr305 = "3.0.2"
junit = "5.9.3"
junit-platform = "1.9.3"
kafka = "2.8.2"
kafka-junit = "4.2.10"
latency-utils = "2.0.3"
logback = "1.2.13"
log4j = "2.20.0"
maven-resolver = "1.9.18"
mockito = "5.5.0"
<<<<<<< HEAD
mongo = "4.9.1"
netty = "4.1.104.Final"
=======
mongo = "4.8.2"
netty = "4.1.106.Final"
>>>>>>> b7fb212d
newrelic-api = "5.14.0"
okhttp = "4.11.0"
postgre = "42.6.0"
prometheus = "0.16.0"
reactor = "2020.0.40"
rest-assured = "5.3.2"
signalfx = "1.0.38"
slf4j = "1.7.36"
spectator-atlas = "1.6.11"
spring = "5.3.31"
<<<<<<< HEAD
spring-javaformat = "0.0.40"
testcontainers = "1.19.3"
tomcat = "8.5.97"
wavefront = "3.1.0"
=======
spring-javaformat = "0.0.41"
testcontainers = "1.19.4"
tomcat = "8.5.98"
wavefront = "3.0.4"
>>>>>>> b7fb212d
# pinned to avoid issues with shaded slf4j version - see gh-3414
wiremock = "2.33.2"
wiremock-junit5 = "1.3.1"

[libraries]
applicationInsights = { module = "com.microsoft.azure:applicationinsights-core", version.ref = "application-insights" }
archunitJunit5 = { module = "com.tngtech.archunit:archunit-junit5", version.ref = "archunit" }
asmForPlugins = { module = "org.ow2.asm:asm", version.ref = "asmForPlugins" }
aspectjweaver = { module = "org.aspectj:aspectjweaver", version.ref = "aspectjweaver" }
assertj = { module = "org.assertj:assertj-core", version.ref = "assertj" }
awaitility = { module = "org.awaitility:awaitility", version.ref = "awaitility" }
aws-javaSdkCloudwatch = { module = "com.amazonaws:aws-java-sdk-cloudwatch", version.ref = "aws-cloudwatch" }
caffeine = { module = "com.github.ben-manes.caffeine:caffeine", version.ref = "caffeine" }
cloudwatch2 = { module = "software.amazon.awssdk:cloudwatch", version.ref = "cloudwatch2" }
colt = { module = "colt:colt", version.ref = "colt" }
commonsPool2 = "org.apache.commons:commons-pool2:2.11.1"
contextPropagation = { module = "io.micrometer:context-propagation", version = "1.0.6" }
dagger = { module = "com.google.dagger:dagger", version.ref = "dagger" }
daggerCompiler = { module = "com.google.dagger:dagger-compiler", version.ref = "dagger" }
dropwizardMetricsCore = { module = "io.dropwizard.metrics:metrics-core", version.ref = "dropwizard-metrics" }
dropwizardMetricsGraphite = { module = "io.dropwizard.metrics:metrics-graphite", version.ref = "dropwizard-metrics" }
dropwizardMetricsJmx = { module = "io.dropwizard.metrics:metrics-jmx", version.ref = "dropwizard-metrics" }
dropwizardMetricsCore5 = { module = "io.dropwizard.metrics5:metrics-core", version.ref = "dropwizard-metrics5" }
dynatraceUtils = { module = "com.dynatrace.metric.util:dynatrace-metric-utils-java", version.ref = "dynatrace-utils" }
ehcache2 = { module = "net.sf.ehcache:ehcache", version.ref = "ehcache2" }
ehcache3 = { module = "org.ehcache:ehcache", version.ref = "ehcache3" }
felixFramework = "org.apache.felix:org.apache.felix.framework:7.0.5"
felixScr = "org.apache.felix:org.apache.felix.scr:2.2.6"
gmetric4j = { module = "info.ganglia.gmetric4j:gmetric4j", version.ref = "gmetric4j" }
googleCloudMonitoring = { module = "com.google.cloud:google-cloud-monitoring", version.ref = "google-cloud-monitoring" }
googleOauth2Http = { module = "com.google.auth:google-auth-library-oauth2-http", version = "1.16.1"}
grpcApi = { module = "io.grpc:grpc-api", version.ref = "grpc" }
grpcCore = { module = "io.grpc:grpc-core", version.ref = "grpc" }
grpcServices = { module = "io.grpc:grpc-services", version.ref = "grpc" }
grpcStubs = { module = "io.grpc:grpc-stubs", version.ref = "grpc" }
grpcAlts = { module = "io.grpc:grpc-alts", version.ref = "grpc" }
grpcTestingProto = { module = "io.grpc:grpc-testing-proto", version.ref = "grpc" }
guava = { module = "com.google.guava:guava", version.ref = "guava" }
guice = { module = "com.google.inject:guice", version.ref = "guice" }
h2 = { module = "com.h2database:h2", version.ref = "h2" }
hazelcast = { module = "com.hazelcast:hazelcast", version.ref = "hazelcast" }
hazelcast3 = { module = "com.hazelcast:hazelcast", version.ref = "hazelcast3" }
hdrhistogram = { module = "org.hdrhistogram:HdrHistogram", version.ref = "hdrhistogram" }
hibernateEntitymanager = { module = "org.hibernate:hibernate-entitymanager", version.ref = "hibernate" }
hsqldb = { module = "org.hsqldb:hsqldb", version.ref = "hsqldb" }
httpcomponents-async = { module = "org.apache.httpcomponents:httpasyncclient", version.ref = "httpcomponents-async" }
httpcomponents-client = { module = "org.apache.httpcomponents:httpclient", version.ref = "httpcomponents-client" }
httpcomponents-client5 = { module = "org.apache.httpcomponents.client5:httpclient5", version.ref = "httpcomponents-client5" }
hystrix = { module = "com.netflix.hystrix:hystrix-core", version.ref = "hystrix" }
jacksonDatabind = { module = "com.fasterxml.jackson.core:jackson-databind", version.ref = "jackson-databind" }
jakarta-servletApi = { module = "jakarta.servlet:jakarta.servlet-api", version = "5.0.0" }
javalin = { module = "io.javalin:javalin", version = "5.4.2" }
javax-cacheApi = { module = "javax.cache:cache-api", version.ref = "javax-cache" }
javax-inject = { module = "javax.inject:javax.inject", version.ref = "javax-inject" }
javax-servletApi = { module = "javax.servlet:javax.servlet-api", version = "4.0.1" }
jaxbApi = { module = "javax.xml.bind:jaxb-api", version.ref = "jaxb" }
jettyClient = { module = "org.eclipse.jetty:jetty-client", version.ref = "jetty" }
jettyServer = { module = "org.eclipse.jetty:jetty-server", version.ref = "jetty" }
jettyServlet = { module = "org.eclipse.jetty:jetty-servlet", version.ref = "jetty" }
jetty11Server = { module = "org.eclipse.jetty:jetty-server", version.ref = "jetty11" }
jersey2Server = { module = "org.glassfish.jersey.core:jersey-server", version.ref = "jersey2" }
jersey2Hk2 = { module = "org.glassfish.jersey.inject:jersey-hk2", version.ref = "jersey2" }
jersey2TestFrameworkInmemory = { module = "org.glassfish.jersey.test-framework.providers:jersey-test-framework-provider-inmemory", version.ref = "jersey2" }
jersey2TestFrameworkJdkHttp = { module = "org.glassfish.jersey.test-framework.providers:jersey-test-framework-provider-jdk-http", version.ref = "jersey2" }
jersey3ContainerJdkHttp = { module = "org.glassfish.jersey.containers:jersey-container-jdk-http", version.ref = "jersey3" }
jersey3Hk2 = { module = "org.glassfish.jersey.inject:jersey-hk2", version.ref = "jersey3" }
jersey3TestFrameworkJdkHttp = { module = "org.glassfish.jersey.test-framework.providers:jersey-test-framework-provider-jdk-http", version.ref = "jersey3" }
jmhCore = { module = "org.openjdk.jmh:jmh-core", version.ref = "jmh" }
jmhAnnotationProcessor = { module = "org.openjdk.jmh:jmh-generator-annprocess", version.ref = "jmh" }
jooq = { module = "org.jooq:jooq", version.ref = "jooq" }
jsonPath = { module = "com.jayway.jsonpath:json-path", version = "2.8.0" }
jsr107 = { module = "org.jsr107.ri:cache-ri-impl", version.ref = "jsr107" }
jsr305 = { module = "com.google.code.findbugs:jsr305", version.ref = "jsr305" }
junitBom = { module = "org.junit:junit-bom", version.ref = "junit" }
junitJupiter = { module = "org.junit.jupiter:junit-jupiter", version.ref = "junit" }
junitPlatformLauncher = { module = "org.junit.platform:junit-platform-launcher", version.ref = "junit-platform" }
kafkaClients = { module = "org.apache.kafka:kafka-clients", version.ref = "kafka" }
kafkaStreams = { module = "org.apache.kafka:kafka-streams", version.ref = "kafka" }
kafkaJunit = { module = "com.github.charithe:kafka-junit", version.ref = "kafka-junit" }
kotlinxCoroutines = { module = "org.jetbrains.kotlinx:kotlinx-coroutines-core", version = "1.7.3" }
latencyUtils = { module = "org.latencyutils:LatencyUtils", version.ref = "latency-utils" }
lmaxDisruptor = "com.lmax:disruptor:3.4.4"
logback = { module = "ch.qos.logback:logback-classic", version.ref = "logback" }
logback14 = {module = "ch.qos.logback:logback-classic", version = "1.4.11" }
log4j = { module = "org.apache.logging.log4j:log4j-core", version.ref = "log4j" }
mavenResolverConnectorBasic = { module = "org.apache.maven.resolver:maven-resolver-connector-basic", version.ref = "maven-resolver" }
mavenResolverTransportHttp = { module = "org.apache.maven.resolver:maven-resolver-transport-http", version.ref = "maven-resolver" }
mavenResolverProvider = { module = "org.apache.maven:maven-resolver-provider", version = "3.9.6" }
mockitoCore = { module = "org.mockito:mockito-core", version.ref = "mockito" }
mongoSync = { module = "org.mongodb:mongodb-driver-sync", version.ref = "mongo" }
nettyBom = { module = "io.netty:netty-bom", version.ref = "netty" }
newrelicApi = { module = "com.newrelic.agent.java:newrelic-api", version.ref = "newrelic-api" }
okhttp = { module = "com.squareup.okhttp3:okhttp", version.ref = "okhttp" }
# some proto are marked alpha, hence the alpha version. metrics proto is what we use and it is marked stable
openTelemetry-proto = { module = "io.opentelemetry.proto:opentelemetry-proto", version = "0.19.0-alpha" }
osgiJunit5 = "org.osgi:org.osgi.test.junit5:1.2.1"
postgre = { module = "org.postgresql:postgresql", version.ref = "postgre" }
prometheusClient = { module = "io.prometheus:simpleclient_common", version.ref = "prometheus" }
prometheusPushgateway = { module = "io.prometheus:simpleclient_pushgateway", version.ref = "prometheus" }
reactorBom = { module = "io.projectreactor:reactor-bom", version.ref = "reactor" }
restAssured = { module = "io.rest-assured:rest-assured", version.ref = "rest-assured" }
signalfx = { module = "com.signalfx.public:signalfx-java", version.ref = "signalfx" }
slf4jApi = { module = "org.slf4j:slf4j-api", version.ref = "slf4j" }
slfj4Simple = "org.slf4j:slf4j-simple:1.7.36"
spectatorAtlas = { module = "com.netflix.spectator:spectator-reg-atlas", version.ref = "spectator-atlas" }
spring-context = { module = "org.springframework:spring-context", version.ref = "spring" }
spring-core = { module = "org.springframework:spring-core", version.ref = "spring" }
spring-cloud = { module = "org.springframework.cloud:spring-cloud-dependencies", version = "2021.0.9" }
spring-javaformatCheckstyle = { module = "io.spring.javaformat:spring-javaformat-checkstyle", version.ref = "spring-javaformat" }
systemStubsJupiter = { module = "uk.org.webcompere:system-stubs-jupiter", version = "2.1.6" }
testcontainers-junitJupiter = { module = "org.testcontainers:junit-jupiter", version.ref = "testcontainers" }
testcontainers-kafka = { module = "org.testcontainers:kafka", version.ref = "testcontainers" }
testcontainers-postgresql = { module = "org.testcontainers:postgresql", version.ref = "testcontainers" }
testcontainers-mongodb = { module = "org.testcontainers:mongodb", version.ref = "testcontainers" }
testcontainers = { module = "org.testcontainers:testcontainers", version.ref = "testcontainers" }
tomcatEmbed = { module = "org.apache.tomcat.embed:tomcat-embed-core", version.ref = "tomcat" }
wavefront = { module = "com.wavefront:wavefront-sdk-java", version.ref = "wavefront" }
wiremock = { module = "com.github.tomakehurst:wiremock-jre8-standalone", version.ref = "wiremock" }
wiremockJunit5 = { module = "ru.lanwen.wiremock:wiremock-junit5", version.ref = "wiremock-junit5" }

# plugin dependencies
plugin-license = { module = "gradle.plugin.com.hierynomus.gradle.plugins:license-gradle-plugin", version = "0.16.1" }
plugin-nebulaRelease = { module = "com.netflix.nebula:nebula-release-plugin", version = "18.0.8" }
plugin-nebulaPublishing = { module = "com.netflix.nebula:nebula-publishing-plugin", version = "20.3.0" }
plugin-nebulaProject = { module = "com.netflix.nebula:nebula-project-plugin", version = "10.1.5" }
plugin-nebulaInfo = { module = "com.netflix.nebula:gradle-info-plugin", version = "12.1.6" }
plugin-noHttp = { module = "io.spring.nohttp:nohttp-gradle", version = "0.0.11" }
plugin-nexusPublish = { module = "io.github.gradle-nexus:publish-plugin", version = "1.3.0" }
plugin-javaformat = { module = "io.spring.javaformat:spring-javaformat-gradle-plugin", version.ref = "spring-javaformat" }
plugin-japicmp = { module = "me.champeau.gradle:japicmp-gradle-plugin", version = "0.4.2" }
plugin-downloadTask = { module = "de.undercouch:gradle-download-task", version = "5.5.0" }
plugin-spotless = { module = "com.diffplug.spotless:spotless-plugin-gradle", version = "6.22.0" }
plugin-bnd = "biz.aQute.bnd:biz.aQute.bnd.gradle:6.4.0"

[plugins]
kotlin19 = { id = "org.jetbrains.kotlin.jvm", version = "1.9.22" }
kotlin17 = { id = "org.jetbrains.kotlin.jvm", version = "1.7.22" }<|MERGE_RESOLUTION|>--- conflicted
+++ resolved
@@ -56,13 +56,8 @@
 log4j = "2.20.0"
 maven-resolver = "1.9.18"
 mockito = "5.5.0"
-<<<<<<< HEAD
 mongo = "4.9.1"
-netty = "4.1.104.Final"
-=======
-mongo = "4.8.2"
 netty = "4.1.106.Final"
->>>>>>> b7fb212d
 newrelic-api = "5.14.0"
 okhttp = "4.11.0"
 postgre = "42.6.0"
@@ -73,17 +68,10 @@
 slf4j = "1.7.36"
 spectator-atlas = "1.6.11"
 spring = "5.3.31"
-<<<<<<< HEAD
-spring-javaformat = "0.0.40"
-testcontainers = "1.19.3"
-tomcat = "8.5.97"
-wavefront = "3.1.0"
-=======
 spring-javaformat = "0.0.41"
 testcontainers = "1.19.4"
 tomcat = "8.5.98"
-wavefront = "3.0.4"
->>>>>>> b7fb212d
+wavefront = "3.1.0"
 # pinned to avoid issues with shaded slf4j version - see gh-3414
 wiremock = "2.33.2"
 wiremock-junit5 = "1.3.1"
