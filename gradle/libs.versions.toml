[versions]
application-insights = "2.6.4"
archunit = "1.1.0"
asmForPlugins = "7.3.1"
aspectjweaver = "1.8.14"
assertj = "3.24.2"
awaitility = "4.2.0"
# legacy SDK
aws-cloudwatch = "1.12.650"
caffeine = "2.9.3"
cloudwatch2 = "2.20.162"
colt = "1.2.0"
dagger = "2.11"
dropwizard-metrics = "4.2.25"
dropwizard-metrics5 = "5.0.0"
dynatrace-utils = "1.6.0"
ehcache2 = "2.10.9.2"
ehcache3 = "3.10.8"
gmetric4j = "1.0.10"
google-cloud-monitoring = "3.15.0"
grpc = "1.54.0"
guava = "31.1-jre"
guice = "5.1.0"
h2 = "2.2.224"
hazelcast = "5.3.2"
hazelcast3 = "3.12.13"
hdrhistogram = "2.1.12"
hibernate = "5.6.15.Final"
# 2.6.0 requires JDK 11
hsqldb = "2.5.2"
httpcomponents-async = "4.1.5"
httpcomponents-client = "4.5.14"
httpcomponents-client5 = "5.2.3"
# metrics are better with https://github.com/Netflix/Hystrix/pull/1568 introduced
# in hystrix 1.5.12, but Netflix re-released 1.5.11 as 1.5.18 late in 2018.
# <=1.5.11 or 1.5.18 doesn't break with Micrometer, but open metrics won't be correct necessarily.
hystrix = "1.5.12"
jackson-databind = "2.15.3"
javax-cache = "1.1.1"
javax-inject = "1"
jaxb = "2.3.1"
jetty = "9.4.53.v20231009"
jetty11 = "11.0.14"
jersey2 = "2.39.1"
jersey3 = "3.0.10"
jmh = "1.37"
jooq = "3.14.16"
jsr107 = "1.0.0"
jsr305 = "3.0.2"
junit = "5.9.3"
junit-platform = "1.9.3"
kafka = "2.8.2"
kafka-junit = "4.2.10"
latency-utils = "2.0.3"
logback = "1.2.13"
log4j = "2.20.0"
maven-resolver = "1.9.18"
mockito = "5.5.0"
mongo = "4.9.1"
netty = "4.1.106.Final"
newrelic-api = "5.14.0"
okhttp = "4.11.0"
postgre = "42.6.0"
prometheus = "0.16.0"
reactor = "2020.0.40"
rest-assured = "5.3.2"
signalfx = "1.0.38"
slf4j = "1.7.36"
spectator-atlas = "1.6.11"
spring = "5.3.31"
spring-javaformat = "0.0.41"
testcontainers = "1.19.4"
tomcat = "8.5.98"
wavefront = "3.1.0"
# pinned to avoid issues with shaded slf4j version - see gh-3414
wiremock = "2.33.2"
wiremock-junit5 = "1.3.1"

[libraries]
applicationInsights = { module = "com.microsoft.azure:applicationinsights-core", version.ref = "application-insights" }
archunitJunit5 = { module = "com.tngtech.archunit:archunit-junit5", version.ref = "archunit" }
asmForPlugins = { module = "org.ow2.asm:asm", version.ref = "asmForPlugins" }
aspectjweaver = { module = "org.aspectj:aspectjweaver", version.ref = "aspectjweaver" }
assertj = { module = "org.assertj:assertj-core", version.ref = "assertj" }
awaitility = { module = "org.awaitility:awaitility", version.ref = "awaitility" }
aws-javaSdkCloudwatch = { module = "com.amazonaws:aws-java-sdk-cloudwatch", version.ref = "aws-cloudwatch" }
caffeine = { module = "com.github.ben-manes.caffeine:caffeine", version.ref = "caffeine" }
cloudwatch2 = { module = "software.amazon.awssdk:cloudwatch", version.ref = "cloudwatch2" }
colt = { module = "colt:colt", version.ref = "colt" }
commonsPool2 = "org.apache.commons:commons-pool2:2.11.1"
contextPropagation = { module = "io.micrometer:context-propagation", version = "1.0.6" }
dagger = { module = "com.google.dagger:dagger", version.ref = "dagger" }
daggerCompiler = { module = "com.google.dagger:dagger-compiler", version.ref = "dagger" }
dropwizardMetricsCore = { module = "io.dropwizard.metrics:metrics-core", version.ref = "dropwizard-metrics" }
dropwizardMetricsGraphite = { module = "io.dropwizard.metrics:metrics-graphite", version.ref = "dropwizard-metrics" }
dropwizardMetricsJmx = { module = "io.dropwizard.metrics:metrics-jmx", version.ref = "dropwizard-metrics" }
dropwizardMetricsCore5 = { module = "io.dropwizard.metrics5:metrics-core", version.ref = "dropwizard-metrics5" }
dynatraceUtils = { module = "com.dynatrace.metric.util:dynatrace-metric-utils-java", version.ref = "dynatrace-utils" }
ehcache2 = { module = "net.sf.ehcache:ehcache", version.ref = "ehcache2" }
ehcache3 = { module = "org.ehcache:ehcache", version.ref = "ehcache3" }
felixFramework = "org.apache.felix:org.apache.felix.framework:7.0.5"
felixScr = "org.apache.felix:org.apache.felix.scr:2.2.10"
gmetric4j = { module = "info.ganglia.gmetric4j:gmetric4j", version.ref = "gmetric4j" }
googleCloudMonitoring = { module = "com.google.cloud:google-cloud-monitoring", version.ref = "google-cloud-monitoring" }
googleOauth2Http = { module = "com.google.auth:google-auth-library-oauth2-http", version = "1.16.1"}
grpcApi = { module = "io.grpc:grpc-api", version.ref = "grpc" }
grpcCore = { module = "io.grpc:grpc-core", version.ref = "grpc" }
grpcServices = { module = "io.grpc:grpc-services", version.ref = "grpc" }
grpcStubs = { module = "io.grpc:grpc-stubs", version.ref = "grpc" }
grpcAlts = { module = "io.grpc:grpc-alts", version.ref = "grpc" }
grpcTestingProto = { module = "io.grpc:grpc-testing-proto", version.ref = "grpc" }
guava = { module = "com.google.guava:guava", version.ref = "guava" }
guice = { module = "com.google.inject:guice", version.ref = "guice" }
h2 = { module = "com.h2database:h2", version.ref = "h2" }
hazelcast = { module = "com.hazelcast:hazelcast", version.ref = "hazelcast" }
hazelcast3 = { module = "com.hazelcast:hazelcast", version.ref = "hazelcast3" }
hdrhistogram = { module = "org.hdrhistogram:HdrHistogram", version.ref = "hdrhistogram" }
hibernateEntitymanager = { module = "org.hibernate:hibernate-entitymanager", version.ref = "hibernate" }
hsqldb = { module = "org.hsqldb:hsqldb", version.ref = "hsqldb" }
httpcomponents-async = { module = "org.apache.httpcomponents:httpasyncclient", version.ref = "httpcomponents-async" }
httpcomponents-client = { module = "org.apache.httpcomponents:httpclient", version.ref = "httpcomponents-client" }
httpcomponents-client5 = { module = "org.apache.httpcomponents.client5:httpclient5", version.ref = "httpcomponents-client5" }
hystrix = { module = "com.netflix.hystrix:hystrix-core", version.ref = "hystrix" }
jacksonDatabind = { module = "com.fasterxml.jackson.core:jackson-databind", version.ref = "jackson-databind" }
jakarta-servletApi = { module = "jakarta.servlet:jakarta.servlet-api", version = "5.0.0" }
javalin = { module = "io.javalin:javalin", version = "5.4.2" }
javax-cacheApi = { module = "javax.cache:cache-api", version.ref = "javax-cache" }
javax-inject = { module = "javax.inject:javax.inject", version.ref = "javax-inject" }
javax-servletApi = { module = "javax.servlet:javax.servlet-api", version = "4.0.1" }
jaxbApi = { module = "javax.xml.bind:jaxb-api", version.ref = "jaxb" }
jettyClient = { module = "org.eclipse.jetty:jetty-client", version.ref = "jetty" }
jettyServer = { module = "org.eclipse.jetty:jetty-server", version.ref = "jetty" }
jettyServlet = { module = "org.eclipse.jetty:jetty-servlet", version.ref = "jetty" }
jetty11Server = { module = "org.eclipse.jetty:jetty-server", version.ref = "jetty11" }
jersey2Server = { module = "org.glassfish.jersey.core:jersey-server", version.ref = "jersey2" }
jersey2Hk2 = { module = "org.glassfish.jersey.inject:jersey-hk2", version.ref = "jersey2" }
jersey2TestFrameworkInmemory = { module = "org.glassfish.jersey.test-framework.providers:jersey-test-framework-provider-inmemory", version.ref = "jersey2" }
jersey2TestFrameworkJdkHttp = { module = "org.glassfish.jersey.test-framework.providers:jersey-test-framework-provider-jdk-http", version.ref = "jersey2" }
jersey3ContainerJdkHttp = { module = "org.glassfish.jersey.containers:jersey-container-jdk-http", version.ref = "jersey3" }
jersey3Hk2 = { module = "org.glassfish.jersey.inject:jersey-hk2", version.ref = "jersey3" }
jersey3TestFrameworkJdkHttp = { module = "org.glassfish.jersey.test-framework.providers:jersey-test-framework-provider-jdk-http", version.ref = "jersey3" }
jmhCore = { module = "org.openjdk.jmh:jmh-core", version.ref = "jmh" }
jmhAnnotationProcessor = { module = "org.openjdk.jmh:jmh-generator-annprocess", version.ref = "jmh" }
jooq = { module = "org.jooq:jooq", version.ref = "jooq" }
jsonPath = { module = "com.jayway.jsonpath:json-path", version = "2.8.0" }
jsr107 = { module = "org.jsr107.ri:cache-ri-impl", version.ref = "jsr107" }
jsr305 = { module = "com.google.code.findbugs:jsr305", version.ref = "jsr305" }
junitBom = { module = "org.junit:junit-bom", version.ref = "junit" }
junitJupiter = { module = "org.junit.jupiter:junit-jupiter", version.ref = "junit" }
junitPlatformLauncher = { module = "org.junit.platform:junit-platform-launcher", version.ref = "junit-platform" }
kafkaClients = { module = "org.apache.kafka:kafka-clients", version.ref = "kafka" }
kafkaStreams = { module = "org.apache.kafka:kafka-streams", version.ref = "kafka" }
kafkaJunit = { module = "com.github.charithe:kafka-junit", version.ref = "kafka-junit" }
kotlinxCoroutines = { module = "org.jetbrains.kotlinx:kotlinx-coroutines-core", version = "1.7.3" }
latencyUtils = { module = "org.latencyutils:LatencyUtils", version.ref = "latency-utils" }
lmaxDisruptor = "com.lmax:disruptor:3.4.4"
logback = { module = "ch.qos.logback:logback-classic", version.ref = "logback" }
logback14 = {module = "ch.qos.logback:logback-classic", version = "1.4.11" }
log4j = { module = "org.apache.logging.log4j:log4j-core", version.ref = "log4j" }
mavenResolverConnectorBasic = { module = "org.apache.maven.resolver:maven-resolver-connector-basic", version.ref = "maven-resolver" }
mavenResolverTransportHttp = { module = "org.apache.maven.resolver:maven-resolver-transport-http", version.ref = "maven-resolver" }
mavenResolverProvider = { module = "org.apache.maven:maven-resolver-provider", version = "3.9.6" }
mockitoCore = { module = "org.mockito:mockito-core", version.ref = "mockito" }
mongoSync = { module = "org.mongodb:mongodb-driver-sync", version.ref = "mongo" }
nettyBom = { module = "io.netty:netty-bom", version.ref = "netty" }
newrelicApi = { module = "com.newrelic.agent.java:newrelic-api", version.ref = "newrelic-api" }
okhttp = { module = "com.squareup.okhttp3:okhttp", version.ref = "okhttp" }
# some proto are marked alpha, hence the alpha version. metrics proto is what we use and it is marked stable
openTelemetry-proto = { module = "io.opentelemetry.proto:opentelemetry-proto", version = "0.19.0-alpha" }
osgiJunit5 = "org.osgi:org.osgi.test.junit5:1.2.1"
postgre = { module = "org.postgresql:postgresql", version.ref = "postgre" }
prometheusClient = { module = "io.prometheus:simpleclient_common", version.ref = "prometheus" }
prometheusPushgateway = { module = "io.prometheus:simpleclient_pushgateway", version.ref = "prometheus" }
reactorBom = { module = "io.projectreactor:reactor-bom", version.ref = "reactor" }
restAssured = { module = "io.rest-assured:rest-assured", version.ref = "rest-assured" }
signalfx = { module = "com.signalfx.public:signalfx-java", version.ref = "signalfx" }
slf4jApi = { module = "org.slf4j:slf4j-api", version.ref = "slf4j" }
slfj4Simple = "org.slf4j:slf4j-simple:1.7.36"
spectatorAtlas = { module = "com.netflix.spectator:spectator-reg-atlas", version.ref = "spectator-atlas" }
spring-context = { module = "org.springframework:spring-context", version.ref = "spring" }
spring-core = { module = "org.springframework:spring-core", version.ref = "spring" }
spring-cloud = { module = "org.springframework.cloud:spring-cloud-dependencies", version = "2021.0.9" }
spring-javaformatCheckstyle = { module = "io.spring.javaformat:spring-javaformat-checkstyle", version.ref = "spring-javaformat" }
systemStubsJupiter = { module = "uk.org.webcompere:system-stubs-jupiter", version = "2.1.6" }
testcontainers-junitJupiter = { module = "org.testcontainers:junit-jupiter", version.ref = "testcontainers" }
testcontainers-kafka = { module = "org.testcontainers:kafka", version.ref = "testcontainers" }
testcontainers-postgresql = { module = "org.testcontainers:postgresql", version.ref = "testcontainers" }
testcontainers-mongodb = { module = "org.testcontainers:mongodb", version.ref = "testcontainers" }
testcontainers = { module = "org.testcontainers:testcontainers", version.ref = "testcontainers" }
tomcatEmbed = { module = "org.apache.tomcat.embed:tomcat-embed-core", version.ref = "tomcat" }
wavefront = { module = "com.wavefront:wavefront-sdk-java", version.ref = "wavefront" }
wiremock = { module = "com.github.tomakehurst:wiremock-jre8-standalone", version.ref = "wiremock" }
wiremockJunit5 = { module = "ru.lanwen.wiremock:wiremock-junit5", version.ref = "wiremock-junit5" }

# plugin dependencies
plugin-license = { module = "gradle.plugin.com.hierynomus.gradle.plugins:license-gradle-plugin", version = "0.16.1" }
plugin-nebulaRelease = { module = "com.netflix.nebula:nebula-release-plugin", version = "18.0.8" }
plugin-nebulaPublishing = { module = "com.netflix.nebula:nebula-publishing-plugin", version = "20.3.0" }
plugin-nebulaProject = { module = "com.netflix.nebula:nebula-project-plugin", version = "10.1.5" }
plugin-nebulaInfo = { module = "com.netflix.nebula:gradle-info-plugin", version = "12.1.6" }
plugin-noHttp = { module = "io.spring.nohttp:nohttp-gradle", version = "0.0.11" }
plugin-nexusPublish = { module = "io.github.gradle-nexus:publish-plugin", version = "1.3.0" }
plugin-javaformat = { module = "io.spring.javaformat:spring-javaformat-gradle-plugin", version.ref = "spring-javaformat" }
plugin-japicmp = { module = "me.champeau.gradle:japicmp-gradle-plugin", version = "0.4.2" }
plugin-downloadTask = { module = "de.undercouch:gradle-download-task", version = "5.5.0" }
<<<<<<< HEAD
plugin-spotless = { module = "com.diffplug.spotless:spotless-plugin-gradle", version = "6.22.0" }
plugin-bnd = "biz.aQute.bnd:biz.aQute.bnd.gradle:6.4.0"
=======
plugin-spotless = { module = "com.diffplug.spotless:spotless-plugin-gradle", version = "6.25.0" }
>>>>>>> fc228c71

[plugins]
kotlin19 = { id = "org.jetbrains.kotlin.jvm", version = "1.9.22" }
kotlin17 = { id = "org.jetbrains.kotlin.jvm", version = "1.7.22" }<|MERGE_RESOLUTION|>--- conflicted
+++ resolved
@@ -203,12 +203,8 @@
 plugin-javaformat = { module = "io.spring.javaformat:spring-javaformat-gradle-plugin", version.ref = "spring-javaformat" }
 plugin-japicmp = { module = "me.champeau.gradle:japicmp-gradle-plugin", version = "0.4.2" }
 plugin-downloadTask = { module = "de.undercouch:gradle-download-task", version = "5.5.0" }
-<<<<<<< HEAD
-plugin-spotless = { module = "com.diffplug.spotless:spotless-plugin-gradle", version = "6.22.0" }
+plugin-spotless = { module = "com.diffplug.spotless:spotless-plugin-gradle", version = "6.25.0" }
 plugin-bnd = "biz.aQute.bnd:biz.aQute.bnd.gradle:6.4.0"
-=======
-plugin-spotless = { module = "com.diffplug.spotless:spotless-plugin-gradle", version = "6.25.0" }
->>>>>>> fc228c71
 
 [plugins]
 kotlin19 = { id = "org.jetbrains.kotlin.jvm", version = "1.9.22" }
