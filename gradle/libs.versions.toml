--- conflicted
+++ resolved
@@ -58,15 +58,9 @@
 mongo = "4.8.2"
 netty = "4.1.104.Final"
 newrelic-api = "5.14.0"
-<<<<<<< HEAD
-okhttp = "4.12.0"
+okhttp = "4.11.0"
 postgre = "42.5.4"
 prometheus = "0.16.0"
-=======
-okhttp = "4.11.0"
-postgre = "42.3.8"
-prometheus = "0.15.0"
->>>>>>> 6c8aeb14
 reactor = "2020.0.39"
 rest-assured = "5.3.2"
 signalfx = "1.0.38"
