--- conflicted
+++ resolved
@@ -19,7 +19,6 @@
 import io.micrometer.core.lang.Nullable;
 
 import java.time.Duration;
-import java.util.Arrays;
 import java.util.NavigableSet;
 import java.util.TreeSet;
 import java.util.stream.LongStream;
@@ -59,14 +58,7 @@
     private double[] sla;
 
     @Nullable
-<<<<<<< HEAD
     private Double minimumExpectedValue;
-=======
-    private double[] slaAsDouble;
-
-    @Nullable
-    private Long minimumExpectedValue;
->>>>>>> 2877883b
 
     @Nullable
     private Double maximumExpectedValue;
@@ -171,7 +163,7 @@
     @Deprecated
     @Nullable
     public Double getMinimumExpectedValue() {
-        return minimumExpectedValue;
+        return getMinimumExpectedValueAsDouble();
     }
 
     /**
@@ -182,7 +174,7 @@
      */
     @Nullable
     public Double getMinimumExpectedValueAsDouble() {
-        return minimumExpectedValue != null ? (double) minimumExpectedValue : null;
+        return minimumExpectedValue;
     }
 
     /**
@@ -196,7 +188,7 @@
     @Deprecated
     @Nullable
     public Double getMaximumExpectedValue() {
-        return maximumExpectedValue;
+        return getMaximumExpectedValueAsDouble();
     }
 
     /**
@@ -207,7 +199,7 @@
      */
     @Nullable
     public Double getMaximumExpectedValueAsDouble() {
-        return maximumExpectedValue != null ? (double) maximumExpectedValue : null;
+        return maximumExpectedValue;
     }
 
     /**
@@ -249,7 +241,7 @@
     @Deprecated
     @Nullable
     public double[] getSlaBoundaries() {
-        return sla;
+        return getServiceLevelObjectiveBoundaries();
     }
 
     /**
@@ -262,7 +254,7 @@
      */
     @Nullable
     public double[] getServiceLevelObjectiveBoundaries() {
-        return slaAsDouble;
+        return sla;
     }
 
     public static class Builder {
@@ -312,7 +304,6 @@
          */
         public Builder sla(@Nullable double... sla) {
             config.sla = sla;
-            config.slaAsDouble = sla != null ? Arrays.stream(sla).asDoubleStream().toArray() : null;
             return this;
         }
 
