plugins {
    id "net.ltgt.apt" version "0.10" // for dagger injection testing
    id 'idea'
    id 'com.github.johnrengelman.shadow' version '4.0.3'
}

apply plugin: 'nebula.optional-base'

dependencies {
    compile 'org.pcollections:pcollections:latest.release'

    // JSR-305 only used for non-required meta-annotations
    compile "com.google.code.findbugs:jsr305:latest.release", optional

    compile 'org.hdrhistogram:HdrHistogram:latest.release'
    compile('org.latencyutils:LatencyUtils:latest.release') {
        exclude group: 'org.hdrhistogram', module: 'HdrHistogram'
    }

    // instrumentation options
    compile 'io.dropwizard.metrics:metrics-core:4.0.+', optional

    // cache monitoring
    compile 'com.google.guava:guava:latest.release', optional
    compile 'com.github.ben-manes.caffeine:caffeine:latest.release', optional
    compile 'net.sf.ehcache:ehcache:latest.release', optional
    compile 'javax.cache:cache-api:latest.release', optional
    compile 'com.hazelcast:hazelcast:latest.release', optional
    compile 'org.hibernate:hibernate-entitymanager:latest.release', optional

    // server runtime monitoring
    // 9.4+ are incompatible with the latest version of wiremock as of 1/4/2019
    compile 'org.eclipse.jetty:jetty-server:9.2.+', optional
    compile 'org.apache.tomcat.embed:tomcat-embed-core:8.+', optional

    // hystrix monitoring
    // metrics are better with https://github.com/Netflix/Hystrix/pull/1568 introduced
    // in hystrix 1.5.12, but Netflix re-released 1.5.11 as 1.5.18 late in 2018.
    // <=1.5.11 or 1.5.18 doesn't break with Micrometer, but open metrics won't be correct necessarily.
    compile 'com.netflix.hystrix:hystrix-core:1.5.12', optional

    // log monitoring
    compile 'ch.qos.logback:logback-classic:1.2.+', optional
    compile 'org.apache.logging.log4j:log4j-core:2.+', optional

    // reactor
    compile 'io.projectreactor:reactor-core:latest.release', optional
    compile 'io.projectreactor.netty:reactor-netty:latest.release', optional

    // @Timed AOP
    compile 'org.aspectj:aspectjweaver:1.8.+', optional

    compile 'com.squareup.okhttp3:okhttp:3.+', optional

    testCompile 'io.projectreactor:reactor-test:latest.release'

    // JUnit 5
<<<<<<< HEAD
    testCompile 'org.junit.jupiter:junit-jupiter-api:latest.release'
    testCompile 'org.junit.jupiter:junit-jupiter-params:latest.release'
    testRuntime 'org.junit.jupiter:junit-jupiter-engine:latest.release'

    // Eclipse still needs this (as of 4.7.1a)
    testRuntime 'org.junit.platform:junit-platform-launcher:latest.release'
=======
    testImplementation 'org.junit.jupiter:junit-jupiter:5.4.+'

    // Eclipse still needs this (as of 4.7.1a)
    testRuntime 'org.junit.platform:junit-platform-launcher:1.4.+'
>>>>>>> b830c94f

    testCompile 'org.mockito:mockito-core:latest.release'

    testCompile 'org.hsqldb:hsqldb:latest.release'

    // dependency injection tests
    testCompile 'javax.inject:javax.inject:1'
    testCompile 'org.springframework:spring-context:4.+'
    testCompile 'org.springframework:spring-test:4.+'
    testCompile 'com.google.inject:guice:4.1.0'

    // Uncomment these if you are interested in testing injection with dagger in MeterRegistryInjectionTest
//    testCompile 'com.google.dagger:dagger:2.11'
//    testCompile 'com.google.dagger:dagger-compiler:2.11'

    testCompile 'org.assertj:assertj-core:latest.release'

    testCompile 'org.ehcache:ehcache:latest.release'

    testCompile 'org.apache.kafka:kafka-clients:latest.release'

    testCompile 'ru.lanwen.wiremock:wiremock-junit5:1.2.0'
    testCompile 'com.github.tomakehurst:wiremock:latest.release'
}

shadowJar {
    configurations = [project.configurations.compile]
    classifier = null
    dependencies {
        include(dependency('org.pcollections:'))
    }
    relocate 'org.pcollections', 'io.micrometer.shaded.org.pcollections'
}

jar.enabled = false
jar.dependsOn shadowJar

publishing {
    publications {
        withType(MavenPublication) {
            pom.withXml {
                asNode()
                        .dependencies
                        .dependency
                        .findAll {
                    ['pcollections'].contains(it.artifactId.text())
                }
                .each { it.parent().remove(it) }
            }
        }
    }
}<|MERGE_RESOLUTION|>--- conflicted
+++ resolved
@@ -55,19 +55,10 @@
     testCompile 'io.projectreactor:reactor-test:latest.release'
 
     // JUnit 5
-<<<<<<< HEAD
-    testCompile 'org.junit.jupiter:junit-jupiter-api:latest.release'
-    testCompile 'org.junit.jupiter:junit-jupiter-params:latest.release'
-    testRuntime 'org.junit.jupiter:junit-jupiter-engine:latest.release'
-
-    // Eclipse still needs this (as of 4.7.1a)
-    testRuntime 'org.junit.platform:junit-platform-launcher:latest.release'
-=======
     testImplementation 'org.junit.jupiter:junit-jupiter:5.4.+'
 
     // Eclipse still needs this (as of 4.7.1a)
     testRuntime 'org.junit.platform:junit-platform-launcher:1.4.+'
->>>>>>> b830c94f
 
     testCompile 'org.mockito:mockito-core:latest.release'
 
