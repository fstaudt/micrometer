/*
 * Copyright 2021 VMware, Inc.
 *
 * Licensed under the Apache License, Version 2.0 (the "License");
 * you may not use this file except in compliance with the License.
 * You may obtain a copy of the License at
 *
 * https://www.apache.org/licenses/LICENSE-2.0
 *
 * Unless required by applicable law or agreed to in writing, software
 * distributed under the License is distributed on an "AS IS" BASIS,
 * WITHOUT WARRANTIES OR CONDITIONS OF ANY KIND, either express or implied.
 * See the License for the specific language governing permissions and
 * limitations under the License.
 */
package io.micrometer.samples.jersey3;

import io.micrometer.common.util.internal.logging.InternalLogger;
import io.micrometer.common.util.internal.logging.InternalLoggerFactory;
import io.micrometer.core.instrument.MeterRegistry;
import io.micrometer.core.instrument.Timer;
import io.micrometer.core.instrument.binder.jersey.server.DefaultJerseyTagsProvider;
import io.micrometer.core.instrument.binder.jersey.server.MetricsApplicationEventListener;
import io.micrometer.core.instrument.binder.logging.LogbackMetrics;
import io.micrometer.core.instrument.simple.SimpleMeterRegistry;
import jakarta.ws.rs.core.Application;
import org.glassfish.jersey.server.ResourceConfig;
import org.glassfish.jersey.test.JerseyTest;
import org.junit.jupiter.api.Test;

import java.util.concurrent.TimeUnit;

import static org.assertj.core.api.Assertions.assertThat;

class Jersey3Test extends JerseyTest {

    static final String TIMER_METRIC_NAME = "http.server.requests";

    MeterRegistry registry;

    @Override
    protected Application configure() {
        registry = new SimpleMeterRegistry();
        MetricsApplicationEventListener metricsListener = new MetricsApplicationEventListener(registry,
                new DefaultJerseyTagsProvider(), TIMER_METRIC_NAME, true);
        return new ResourceConfig(HelloWorldResource.class).register(metricsListener);
    }

    @Test
    void helloResourceIsTimed() throws InterruptedException {
        String response = target("hello/Jersey").request().get(String.class);
        assertThat(response).isEqualTo("Hello, Jersey");
<<<<<<< HEAD
        // Jersey metrics are recorded asynchronously to the request completing
        Thread.sleep(10);
        Timer timer = registry.get(TIMER_METRIC_NAME).tags("method", "GET", "uri", "/hello/{name}", "status", "200",
                "exception", "None", "outcome", "SUCCESS").timer();
=======
        Timer timer = registry.get(TIMER_METRIC_NAME)
            .tags("method", "GET", "uri", "/hello/{name}", "status", "200", "exception", "None", "outcome", "SUCCESS")
            .timer();
>>>>>>> d00abb9a
        assertThat(timer.count()).isEqualTo(1);
        assertThat(timer.totalTime(TimeUnit.NANOSECONDS)).isPositive();
    }

    @Test
    void loggingMetricsAreCounted() {
        try (LogbackMetrics logbackMetrics = new LogbackMetrics()) {
            logbackMetrics.bindTo(registry);
            InternalLogger logger = InternalLoggerFactory.getInstance(Jersey3Test.class);
            logger.info("test");
            assertThat(registry.get("logback.events").tags("level", "info").counter().count()).isPositive();
        }
    }

}<|MERGE_RESOLUTION|>--- conflicted
+++ resolved
@@ -50,16 +50,11 @@
     void helloResourceIsTimed() throws InterruptedException {
         String response = target("hello/Jersey").request().get(String.class);
         assertThat(response).isEqualTo("Hello, Jersey");
-<<<<<<< HEAD
         // Jersey metrics are recorded asynchronously to the request completing
         Thread.sleep(10);
-        Timer timer = registry.get(TIMER_METRIC_NAME).tags("method", "GET", "uri", "/hello/{name}", "status", "200",
-                "exception", "None", "outcome", "SUCCESS").timer();
-=======
         Timer timer = registry.get(TIMER_METRIC_NAME)
             .tags("method", "GET", "uri", "/hello/{name}", "status", "200", "exception", "None", "outcome", "SUCCESS")
             .timer();
->>>>>>> d00abb9a
         assertThat(timer.count()).isEqualTo(1);
         assertThat(timer.totalTime(TimeUnit.NANOSECONDS)).isPositive();
     }
