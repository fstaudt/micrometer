--- conflicted
+++ resolved
@@ -90,29 +90,17 @@
             branches:
               ignore: /.*/
             tags:
-<<<<<<< HEAD
-              only: /^v\d+\.\d+\.\d+(-(RC|M)\d+)?$/
-=======
               only: /^v\d+\.\d+\.\d+(-(rc|milestone)\.\d+)?$/
->>>>>>> f10cb8b7
       - docker-tests:
           filters:
             branches:
               ignore: /.*/
             tags:
-<<<<<<< HEAD
-              only: /^v\d+\.\d+\.\d+(-(RC|M)\d+)?$/
-=======
               only: /^v\d+\.\d+\.\d+(-(rc|milestone)\.\d+)?$/
->>>>>>> f10cb8b7
       - deploy:
           requires:
             - build
             - docker-tests
           filters:
             tags:
-<<<<<<< HEAD
-              only: /^v\d+\.\d+\.\d+(-(RC|M)\d+)?$/
-=======
-              only: /^v\d+\.\d+\.\d+(-(rc|milestone)\.\d+)?$/
->>>>>>> f10cb8b7
+              only: /^v\d+\.\d+\.\d+(-(rc|milestone)\.\d+)?$/